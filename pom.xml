<?xml version="1.0" encoding="UTF-8"?>
<!--
  ~ Druid - a distributed column store.
  ~ Copyright (C) 2012  Metamarkets Group Inc.
  ~
  ~ This program is free software; you can redistribute it and/or
  ~ modify it under the terms of the GNU General Public License
  ~ as published by the Free Software Foundation; either version 2
  ~ of the License, or (at your option) any later version.
  ~
  ~ This program is distributed in the hope that it will be useful,
  ~ but WITHOUT ANY WARRANTY; without even the implied warranty of
  ~ MERCHANTABILITY or FITNESS FOR A PARTICULAR PURPOSE.  See the
  ~ GNU General Public License for more details.
  ~
  ~ You should have received a copy of the GNU General Public License
  ~ along with this program; if not, write to the Free Software
  ~ Foundation, Inc., 51 Franklin Street, Fifth Floor, Boston, MA  02110-1301, USA.
  -->

<project xmlns="http://maven.apache.org/POM/4.0.0" xmlns:xsi="http://www.w3.org/2001/XMLSchema-instance" xsi:schemaLocation="http://maven.apache.org/POM/4.0.0 http://maven.apache.org/maven-v4_0_0.xsd">
    <modelVersion>4.0.0</modelVersion>
    <groupId>com.metamx</groupId>
    <artifactId>druid</artifactId>
    <packaging>pom</packaging>
    <version>0.5.6-SNAPSHOT</version>
    <name>druid</name>
    <description>druid</description>
    <scm>
        <connection>scm:git:ssh://git@github.com/metamx/druid.git</connection>
        <developerConnection>scm:git:ssh://git@github.com/metamx/druid.git</developerConnection>
        <url>http://www.github.com/metamx/druid</url>
    </scm>

    <prerequisites>
        <maven>3.0.3</maven>
    </prerequisites>

    <properties>
        <project.build.sourceEncoding>UTF-8</project.build.sourceEncoding>
<<<<<<< HEAD
        <metamx.java-util.version>0.22.4</metamx.java-util.version>
        <apache.curator.version>2.0.2-21-22</apache.curator.version>
=======
        <metamx.java-util.version>0.22.3</metamx.java-util.version>
        <apache.curator.version>2.1.0-incubating</apache.curator.version>
>>>>>>> 5ac2d1db
    </properties>

    <modules>
        <module>client</module>
        <module>common</module>
        <module>examples</module>
        <module>indexing-common</module>
        <module>indexing-hadoop</module>
        <module>indexing-service</module>
        <module>realtime</module>
        <module>server</module>
        <module>services</module>
    </modules>

    <dependencyManagement>
        <dependencies>
            <!-- Compile Scope -->
            <dependency>
                <groupId>com.metamx</groupId>
                <artifactId>emitter</artifactId>
                <version>0.2.3</version>
            </dependency>
            <dependency>
                <groupId>com.metamx</groupId>
                <artifactId>http-client</artifactId>
                <version>0.7.1</version>
            </dependency>
            <dependency>
                <groupId>com.metamx</groupId>
                <artifactId>java-util</artifactId>
                <version>${metamx.java-util.version}</version>
            </dependency>
            <dependency>
                <groupId>com.metamx</groupId>
                <artifactId>bytebuffer-collections</artifactId>
                <version>0.0.2</version>
            </dependency>
            <dependency>
                <groupId>com.metamx</groupId>
                <artifactId>server-metrics</artifactId>
                <version>0.0.2</version>
            </dependency>

            <dependency>
                <groupId>com.davekoelle</groupId>
                <artifactId>alphanum</artifactId>
                <version>1.0.3</version>
            </dependency>
            <dependency>
                <groupId>commons-codec</groupId>
                <artifactId>commons-codec</artifactId>
                <version>1.7</version>
            </dependency>
            <dependency>
                <groupId>commons-httpclient</groupId>
                <artifactId>commons-httpclient</artifactId>
                <version>3.1</version>
            </dependency>
            <dependency>
                <groupId>commons-io</groupId>
                <artifactId>commons-io</artifactId>
                <version>2.0.1</version>
            </dependency>
            <dependency>
                <groupId>commons-logging</groupId>
                <artifactId>commons-logging</artifactId>
                <version>1.1.1</version>
            </dependency>
            <dependency>
                <groupId>commons-lang</groupId>
                <artifactId>commons-lang</artifactId>
                <version>2.6</version>
            </dependency>
            <dependency>
                <groupId>com.ning</groupId>
                <artifactId>compress-lzf</artifactId>
                <version>0.8.4</version>
            </dependency>
            <dependency>
                <groupId>org.skife.config</groupId>
                <artifactId>config-magic</artifactId>
                <version>0.9</version>
            </dependency>
            <dependency>
                <groupId>org.apache.curator</groupId>
                <artifactId>curator-client</artifactId>
                <version>${apache.curator.version}</version>
            </dependency>
            <dependency>
                <groupId>org.apache.curator</groupId>
                <artifactId>curator-framework</artifactId>
                <version>${apache.curator.version}</version>
            </dependency>
            <dependency>
                <groupId>org.apache.curator</groupId>
                <artifactId>curator-recipes</artifactId>
                <version>${apache.curator.version}</version>
            </dependency>
            <dependency>
                <groupId>org.apache.curator</groupId>
                <artifactId>curator-x-discovery</artifactId>
                <version>${apache.curator.version}</version>
            </dependency>
            <dependency>
                <groupId>org.apache.hadoop</groupId>
                <artifactId>hadoop-core</artifactId>
                <version>0.20.2</version>
                <exclusions>
                    <exclusion>
                        <groupId>org.mortbay.jetty</groupId>
                        <artifactId>servlet-api-2.5</artifactId>
                    </exclusion>
                </exclusions>
            </dependency>
            <dependency>
                <groupId>it.uniroma3.mat</groupId>
                <artifactId>extendedset</artifactId>
                <version>1.3.2</version>
            </dependency>
            <dependency>
                <groupId>com.google.guava</groupId>
                <artifactId>guava</artifactId>
                <version>14.0.1</version>
            </dependency>
            <dependency>
                <groupId>com.google.inject</groupId>
                <artifactId>guice</artifactId>
                <version>3.0</version>
            </dependency>
            <dependency>
                <groupId>com.google.inject.extensions</groupId>
                <artifactId>guice-servlet</artifactId>
                <version>3.0</version>
            </dependency>
            <dependency>
                <groupId>com.ibm.icu</groupId>
                <artifactId>icu4j</artifactId>
                <version>4.8.1</version>
            </dependency>
            <dependency>
                <groupId>com.fasterxml.jackson.core</groupId>
                <artifactId>jackson-annotations</artifactId>
                <version>2.1.4</version>
            </dependency>
            <dependency>
                <groupId>com.fasterxml.jackson.core</groupId>
                <artifactId>jackson-core</artifactId>
                <version>2.1.4</version>
            </dependency>
            <dependency>
                <groupId>com.fasterxml.jackson.core</groupId>
                <artifactId>jackson-databind</artifactId>
                <version>2.1.4</version>
            </dependency>
            <dependency>
                <groupId>com.fasterxml.jackson.datatype</groupId>
                <artifactId>jackson-datatype-guava</artifactId>
                <version>2.1.2</version>
            </dependency>
            <dependency>
                <groupId>com.fasterxml.jackson.datatype</groupId>
                <artifactId>jackson-datatype-joda</artifactId>
                <version>2.1.2</version>
            </dependency>
            <dependency>
                <groupId>com.fasterxml.jackson.dataformat</groupId>
                <artifactId>jackson-dataformat-smile</artifactId>
                <version>2.1.4</version>
            </dependency>
            <dependency>
                <groupId>com.fasterxml.jackson.jaxrs</groupId>
                <artifactId>jackson-jaxrs-json-provider</artifactId>
                <version>2.1.4</version>
            </dependency>
            <dependency>
                <groupId>javax.inject</groupId>
                <artifactId>javax.inject</artifactId>
                <version>1</version>
            </dependency>
            <dependency>
                <groupId>com.jamesmurty.utils</groupId>
                <artifactId>java-xmlbuilder</artifactId>
                <version>0.4</version>
            </dependency>
            <dependency>
                <groupId>org.jdbi</groupId>
                <artifactId>jdbi</artifactId>
                <version>2.32</version>
            </dependency>
            <dependency>
                <groupId>com.sun.jersey</groupId>
                <artifactId>jersey-core</artifactId>
                <version>1.9.1</version>
            </dependency>
            <dependency>
                <groupId>com.sun.jersey.contribs</groupId>
                <artifactId>jersey-guice</artifactId>
                <version>1.9.1</version>
            </dependency>
            <dependency>
                <groupId>com.sun.jersey</groupId>
                <artifactId>jersey-server</artifactId>
                <version>1.9.1</version>
            </dependency>
            <dependency>
                <groupId>net.java.dev.jets3t</groupId>
                <artifactId>jets3t</artifactId>
                <version>0.8.1</version>
            </dependency>
            <dependency>
                <groupId>org.mortbay.jetty</groupId>
                <artifactId>jetty</artifactId>
                <version>6.1.26</version>
                <exclusions>
                    <exclusion>
                        <groupId>org.mortbay.jetty</groupId>
                        <artifactId>servlet-api</artifactId>
                    </exclusion>
                </exclusions>
            </dependency>
            <dependency>
                <groupId>org.mortbay.jetty</groupId>
                <artifactId>jetty-util</artifactId>
                <version>6.1.26</version>
            </dependency>
            <dependency>
                <groupId>joda-time</groupId>
                <artifactId>joda-time</artifactId>
                <version>2.1</version>
            </dependency>
            <dependency>
                <groupId>com.google.code.findbugs</groupId>
                <artifactId>jsr305</artifactId>
                <version>2.0.1</version>
            </dependency>
            <dependency>
                <groupId>log4j</groupId>
                <artifactId>log4j</artifactId>
                <version>1.2.16</version>
            </dependency>
            <dependency>
                <groupId>javax.servlet</groupId>
                <artifactId>servlet-api</artifactId>
                <version>2.5</version>
            </dependency>
            <dependency>
                <groupId>org.slf4j</groupId>
                <artifactId>slf4j-log4j12</artifactId>
                <version>1.6.2</version>
            </dependency>
            <dependency>
                <groupId>com.google.code.simple-spring-memcached</groupId>
                <artifactId>spymemcached</artifactId>
                <version>2.8.4</version>
            </dependency>
            <dependency>
                <groupId>org.antlr</groupId>
                <artifactId>antlr4-runtime</artifactId>
                <version>4.0</version>
            </dependency>
            <dependency>
                <groupId>org.antlr</groupId>
                <artifactId>antlr4-master</artifactId>
                <version>4.0</version>
            </dependency>
            <dependency>
                <groupId>commons-cli</groupId>
                <artifactId>commons-cli</artifactId>
                <version>1.2</version>
            </dependency>
            <dependency>
                <groupId>org.codehaus.jackson</groupId>
                <artifactId>jackson-core-asl</artifactId>
                <version>1.9.11</version>
            </dependency>
            <dependency>
                <groupId>org.codehaus.jackson</groupId>
                <artifactId>jackson-mapper-asl</artifactId>
                <version>1.9.11</version>
            </dependency>
            <dependency>
                <groupId>net.jpountz.lz4</groupId>
                <artifactId>lz4</artifactId>
                <version>1.1.2</version>
            </dependency>


            <!-- Test Scope -->
            <dependency>
                <groupId>com.metamx</groupId>
                <artifactId>java-util</artifactId>
                <type>test-jar</type>
                <scope>test</scope>
                <version>${metamx.java-util.version}</version>
            </dependency>
            <dependency>
                <groupId>org.easymock</groupId>
                <artifactId>easymock</artifactId>
                <version>3.0</version>
                <scope>test</scope>
            </dependency>
            <dependency>
                <groupId>junit</groupId>
                <artifactId>junit</artifactId>
                <version>4.8.1</version>
                <scope>test</scope>
            </dependency>
            <dependency>
                <groupId>com.google.caliper</groupId>
                <artifactId>caliper</artifactId>
                <version>0.5-rc1</version>
                <scope>test</scope>
            </dependency>
            <dependency>
                <groupId>org.apache.curator</groupId>
                <artifactId>curator-test</artifactId>
                <version>${apache.curator.version}</version>
                <scope>test</scope>
            </dependency>

        </dependencies>
    </dependencyManagement>
    <build>
        <pluginManagement>
            <plugins>
                <plugin>
                    <artifactId>maven-clean-plugin</artifactId>
                    <version>2.5</version>
                </plugin>
                <plugin>
                    <artifactId>maven-compiler-plugin</artifactId>
                    <version>2.5.1</version>
                    <configuration>
                        <source>1.6</source>
                        <target>1.6</target>
                    </configuration>
                </plugin>
                <plugin>
                    <artifactId>maven-dependency-plugin</artifactId>
                    <version>2.5</version>
                </plugin>
                <plugin>
                    <artifactId>maven-deploy-plugin</artifactId>
                    <version>2.7</version>
                </plugin>
                <plugin>
                    <artifactId>maven-help-plugin</artifactId>
                    <version>2.1.1</version>
                </plugin>
                <plugin>
                    <artifactId>maven-install-plugin</artifactId>
                    <version>2.3.1</version>
                </plugin>
                <plugin>
                    <artifactId>maven-jar-plugin</artifactId>
                    <version>2.4</version>
                </plugin>
                <plugin>
                    <artifactId>maven-resources-plugin</artifactId>
                    <version>2.5</version>
                </plugin>
                <plugin>
                    <artifactId>maven-shade-plugin</artifactId>
                    <version>1.7.1</version>
                </plugin>
                <plugin>
                    <artifactId>maven-site-plugin</artifactId>
                    <version>3.1</version>
                </plugin>
                <plugin>
                    <artifactId>maven-surefire-plugin</artifactId>
                    <version>2.12.2</version>
                    <configuration>
                        <systemPropertyVariables>
                            <user.timezone>UTC</user.timezone>
                        </systemPropertyVariables>
                    </configuration>
                </plugin>
                <plugin>
                    <groupId>org.scala-tools</groupId>
                    <artifactId>maven-scala-plugin</artifactId>
                    <version>2.15.2</version>
                </plugin>
                <plugin>
                    <groupId>org.antlr</groupId>
                    <artifactId>antlr4-maven-plugin</artifactId>
                    <version>4.0</version>
                </plugin>
                <plugin>
                    <groupId>org.apache.maven.plugins</groupId>
                    <artifactId>maven-assembly-plugin</artifactId>
                    <version>2.4</version>
                </plugin>
            </plugins>
        </pluginManagement>
    </build>

    <repositories>
        <repository>
            <id>pub-libs</id>
            <name>pub-libs-local</name>
            <url>https://metamx.artifactoryonline.com/metamx/pub-libs-releases-local</url>
        </repository>
        <repository>
            <id>thirdparty-uploads</id>
            <name>JBoss Thirdparty Uploads</name>
            <url>https://repository.jboss.org/nexus/content/repositories/thirdparty-uploads</url>
        </repository>
    </repositories>
    <distributionManagement>
        <repository>
            <id>central-local</id>
            <name>Central</name>
            <url>https://metamx.artifactoryonline.com/metamx/pub-libs-releases-local</url>
        </repository>
    </distributionManagement>
</project><|MERGE_RESOLUTION|>--- conflicted
+++ resolved
@@ -38,13 +38,8 @@
 
     <properties>
         <project.build.sourceEncoding>UTF-8</project.build.sourceEncoding>
-<<<<<<< HEAD
         <metamx.java-util.version>0.22.4</metamx.java-util.version>
-        <apache.curator.version>2.0.2-21-22</apache.curator.version>
-=======
-        <metamx.java-util.version>0.22.3</metamx.java-util.version>
         <apache.curator.version>2.1.0-incubating</apache.curator.version>
->>>>>>> 5ac2d1db
     </properties>
 
     <modules>
