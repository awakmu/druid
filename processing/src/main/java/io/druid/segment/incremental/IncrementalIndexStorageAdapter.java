--- conflicted
+++ resolved
@@ -536,15 +536,7 @@
           }
 
           for (String dimVal : dims[dimIndex]) {
-<<<<<<< HEAD
             if (dimDim.compareCannonicalValues(id,dimVal)) {
-=======
-            /**
-             * using == here instead of .equals() to speed up lookups made possible by
-             * {@link io.druid.segment.incremental.IncrementalIndex.DimDim#poorMansInterning}
-             */
-            if (id == dimVal) {
->>>>>>> 63fcd118
               return true;
             }
           }
